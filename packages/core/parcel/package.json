{
  "name": "parcel",
  "version": "2.12.0",
  "description": "Blazing fast, zero configuration web application bundler",
  "license": "MIT",
  "publishConfig": {
    "access": "public"
  },
  "funding": {
    "type": "opencollective",
    "url": "https://opencollective.com/parcel"
  },
  "repository": {
    "type": "git",
    "url": "https://github.com/parcel-bundler/parcel.git"
  },
  "bin": "bin/parcel.js",
  "main": "lib/bin.js",
  "source": "src/bin.js",
  "scripts": {
<<<<<<< HEAD
    "clean": "rimraf ./lib",
    "build:babel": "babel --presets=@parcel/babel-preset src --out-dir lib"
=======
    "prepack": "./ensure-no-dev-lib.sh",
    "dev:prepare": "rimraf ./lib/ && mkdir -p lib && cp ./bin/dev-bin.js ./lib/bin.js"
>>>>>>> 4d14f160
  },
  "engines": {
    "node": ">= 12.0.0"
  },
  "dependencies": {
    "@parcel/config-default": "2.12.0",
    "@parcel/core": "2.12.0",
    "@parcel/diagnostic": "2.12.0",
    "@parcel/events": "2.12.0",
    "@parcel/feature-flags": "2.12.0",
    "@parcel/fs": "2.12.0",
    "@parcel/logger": "2.12.0",
    "@parcel/package-manager": "2.12.0",
    "@parcel/reporter-cli": "2.12.0",
    "@parcel/reporter-dev-server": "2.12.0",
    "@parcel/reporter-tracer": "2.12.0",
    "@parcel/utils": "2.12.0",
    "chalk": "^4.1.0",
    "commander": "^7.0.0",
    "get-port": "^4.2.0"
  },
  "devDependencies": {
    "@babel/core": "^7.22.11",
    "@parcel/babel-register": "2.12.0",
<<<<<<< HEAD
    "@babel/cli": "^7.22.11",
=======
>>>>>>> 4d14f160
    "rimraf": "^5.0.5"
  }
}<|MERGE_RESOLUTION|>--- conflicted
+++ resolved
@@ -18,13 +18,10 @@
   "main": "lib/bin.js",
   "source": "src/bin.js",
   "scripts": {
-<<<<<<< HEAD
     "clean": "rimraf ./lib",
-    "build:babel": "babel --presets=@parcel/babel-preset src --out-dir lib"
-=======
+    "build:babel": "babel --presets=@parcel/babel-preset src --out-dir lib",
     "prepack": "./ensure-no-dev-lib.sh",
     "dev:prepare": "rimraf ./lib/ && mkdir -p lib && cp ./bin/dev-bin.js ./lib/bin.js"
->>>>>>> 4d14f160
   },
   "engines": {
     "node": ">= 12.0.0"
@@ -49,10 +46,7 @@
   "devDependencies": {
     "@babel/core": "^7.22.11",
     "@parcel/babel-register": "2.12.0",
-<<<<<<< HEAD
     "@babel/cli": "^7.22.11",
-=======
->>>>>>> 4d14f160
     "rimraf": "^5.0.5"
   }
 }