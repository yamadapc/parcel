--- conflicted
+++ resolved
@@ -54,11 +54,8 @@
   featureFlags: {
     exampleFeature: false,
     configKeyInvalidation: false,
-<<<<<<< HEAD
     parcelV3: false,
-=======
     dfsFasterRefactor: false,
->>>>>>> db2984d5
   },
 };
 
