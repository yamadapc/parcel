--- conflicted
+++ resolved
@@ -1319,11 +1319,8 @@
           featureFlags: {
             exampleFeature: false,
             configKeyInvalidation: true,
-<<<<<<< HEAD
             parcelV3: false,
-=======
             dfsFasterRefactor: false,
->>>>>>> db2984d5
           },
           async setup() {
             let pkgFile = path.join(inputDir, 'package.json');
@@ -1384,11 +1381,8 @@
           featureFlags: {
             exampleFeature: false,
             configKeyInvalidation: true,
-<<<<<<< HEAD
             parcelV3: false,
-=======
             dfsFasterRefactor: false,
->>>>>>> db2984d5
           },
           async setup() {
             let pkgFile = path.join(inputDir, 'package.json');
@@ -1449,11 +1443,8 @@
           featureFlags: {
             exampleFeature: false,
             configKeyInvalidation: true,
-<<<<<<< HEAD
             parcelV3: false,
-=======
             dfsFasterRefactor: false,
->>>>>>> db2984d5
           },
           async setup() {
             let pkgFile = path.join(inputDir, 'package.json');
