--- conflicted
+++ resolved
@@ -8,11 +8,8 @@
 export const DEFAULT_FEATURE_FLAGS: FeatureFlags = {
   exampleFeature: false,
   configKeyInvalidation: false,
-<<<<<<< HEAD
   parcelV3: false,
-=======
   dfsFasterRefactor: false,
->>>>>>> db2984d5
 };
 
 let featureFlagValues: FeatureFlags = {...DEFAULT_FEATURE_FLAGS};
